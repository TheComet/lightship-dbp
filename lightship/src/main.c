#include <stdio.h>
#include <lightship/plugin_manager.h>
#include <util/plugin.h>

struct
{
    int fuck;
} gay;

int main(int argc, char** argv)
{
	struct plugin_t* plugin;
	struct plugin_info_t target;

    plugin_manager_init();
    
    /* load a test plugin */
    target.name = "test";
    target.version.major = 0;
    target.version.minor = 0;
    target.version.patch = 0;
<<<<<<< HEAD
    plugin_t* plugin = plugin_load(&target, PLUGIN_VERSION_MINIMUM);
    plugin_t* plugin2 = plugin_load(&target, PLUGIN_VERSION_MINIMUM);
=======
    plugin = plugin_load(&target, PLUGIN_VERSION_MINIMUM);
>>>>>>> 5a7cf635
    
    /* unload the test plugin */
    if(plugin)
        plugin_unload(plugin);

    plugin_manager_deinit();
    
    return 0;
}<|MERGE_RESOLUTION|>--- conflicted
+++ resolved
@@ -19,12 +19,7 @@
     target.version.major = 0;
     target.version.minor = 0;
     target.version.patch = 0;
-<<<<<<< HEAD
-    plugin_t* plugin = plugin_load(&target, PLUGIN_VERSION_MINIMUM);
-    plugin_t* plugin2 = plugin_load(&target, PLUGIN_VERSION_MINIMUM);
-=======
     plugin = plugin_load(&target, PLUGIN_VERSION_MINIMUM);
->>>>>>> 5a7cf635
     
     /* unload the test plugin */
     if(plugin)
