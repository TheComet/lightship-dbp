<<<<<<< HEAD
#include <util/plugin_api.h>
=======
#include <util/pstdint.h>

/* these must be implemented by the plugin */
struct plugin_t;
struct services_t;
typedef void (*plugin_start_func)(struct plugin_t*);
typedef void (*plugin_stop_func)(void);

/*!
 * @brief Programming language the plugin was written in.
 */
typedef enum plugin_programming_language_t
{
    PLUGIN_PROGRAMMING_LANGUAGE_UNSET,
    PLUGIN_PROGRAMMING_LANGUAGE_C,
    PLUGIN_PROGRAMMING_LANGUAGE_CPP
} plugin_programming_language_t;

/*!
 * @brief API version information of the plugin.
 */
struct plugin_api_version_t
{
    uint32_t major;
    uint32_t minor;
    uint32_t patch;
};

/*!
 * @brief Information about the plugin.
 */
struct plugin_info_t
{
    char* name;
    char* author;
    char* description;
    char* website;
    plugin_programming_language_t language;
    struct plugin_api_version_t version;
};
>>>>>>> 545e3c72

/*!
 * @brief Plugin object. For every loaded plugin there exists one instance of this.
 */
struct plugin_t
{
    struct plugin_info_t info;
    void* handle;
    plugin_start_func start;
    plugin_stop_func stop;
};

/*!
 * @brief Creates and initialises a new plugin object.
 * @note The plugin is not stored internally, it is expected for the
 * programmer to eventually call plugin_destroy() when the returned object is
 * no longer needed.
 * @return Returns the newly created plugin object.
 */
struct plugin_t* plugin_create(void);

/*!
 * @brief Initialises a plugin object.
 * @param plugin The plugin to initialise.
 */
void plugin_init_plugin(struct plugin_t* plugin);

/*!
 * @brief Destroys a plugin object.
 * @param plugin The plugin to destroy.
 */
void plugin_destroy(struct plugin_t* plugin);

/*!
 * @brief Sets general information about the plugin.
 * @param plugin The plugin to set information abuot.
 * @param name The name of the plugin. This should be globally unique and
 * should not change between versions, as other plugins might use this string
 * to discover your plugin.
 * @param author The name of the plugin author(s).
 * @param description A short description about what your plugin does.
 * @param website A URL to your website.
 */
void plugin_set_info(struct plugin_t* plugin,
                     const char* name,
                     const char* author,
                     const char* description,
                     const char* website);

/*!
 * @brief Frees all buffers allocated for info strings.
 */
static void plugin_free_info(struct plugin_t* plugin);

/*!
 * @brief Sets the programming language of the plugin.
 * @param plugin The plugin to set.
 * @param language The programming language.
 */
void plugin_set_programming_language(struct plugin_t* plugin, plugin_programming_language_t language);

/*!
 * @brief Sets the version of the plugin.
 * @param plugin The plugin to set.
 * @param major The major version.
 * @param minor The minor version.
 * @param patch The patch version.
 */
void plugin_set_version(struct plugin_t* plugin, uint32_t major, uint32_t minior, uint32_t patch);

/* TODO plugin dependencies */
void plugin_add_dependency(struct plugin_info_t* plugin);

/*!
 * @brief Extracts the three version digits from a string.
 * @param [in] file The file name to extract them from.
 * @param [out] major Where to store the major number.
 * @param [out] minor Where to sotre the minor number.
 * @param [out] patch Where to store the patch number.
 * @return Returns 1 if successful, 0 if otherwise.
 */
int plugin_extract_version_from_string(const char* file,
                                       uint32_t* major,
                                       uint32_t* minor,
                                       uint32_t* patch);

/*!
 * @brief Generates a version string from the info struct and copies it into
 * the provided buffer.
 * @param [out] str The buffer to copy the version string into.
 * @note The buffer should be at least sizeof(int)*27+1.
 * @param info The plugin info struct from which to generate the version
 * string.
 */
void plugin_get_version_string(char* str, struct plugin_info_t* info);<|MERGE_RESOLUTION|>--- conflicted
+++ resolved
@@ -1,47 +1,4 @@
-<<<<<<< HEAD
 #include <util/plugin_api.h>
-=======
-#include <util/pstdint.h>
-
-/* these must be implemented by the plugin */
-struct plugin_t;
-struct services_t;
-typedef void (*plugin_start_func)(struct plugin_t*);
-typedef void (*plugin_stop_func)(void);
-
-/*!
- * @brief Programming language the plugin was written in.
- */
-typedef enum plugin_programming_language_t
-{
-    PLUGIN_PROGRAMMING_LANGUAGE_UNSET,
-    PLUGIN_PROGRAMMING_LANGUAGE_C,
-    PLUGIN_PROGRAMMING_LANGUAGE_CPP
-} plugin_programming_language_t;
-
-/*!
- * @brief API version information of the plugin.
- */
-struct plugin_api_version_t
-{
-    uint32_t major;
-    uint32_t minor;
-    uint32_t patch;
-};
-
-/*!
- * @brief Information about the plugin.
- */
-struct plugin_info_t
-{
-    char* name;
-    char* author;
-    char* description;
-    char* website;
-    plugin_programming_language_t language;
-    struct plugin_api_version_t version;
-};
->>>>>>> 545e3c72
 
 /*!
  * @brief Plugin object. For every loaded plugin there exists one instance of this.
